--- conflicted
+++ resolved
@@ -72,22 +72,11 @@
 
 #[OpenApi]
 #[async_trait]
-<<<<<<< HEAD
-impl<C, Block, BlockNumber> MessagesApiServer<BlockNumber>
-	for MessagesHandler<C, Block, BlockNumber>
-where
-	Block: BlockT,
-	C: ProvideRuntimeApi<Block> + HeaderBackend<Block> + 'static,
-	C::Api: MessagesRuntimeApi<Block, BlockNumber>,
-	BlockNumber:
-		Codec + Copy + AtLeast32BitUnsigned + std::marker::Send + std::marker::Sync + 'static,
-=======
 impl<C, Block> MessagesApiServer for MessagesHandler<C, Block>
 where
 	Block: BlockT,
 	C: ProvideRuntimeApi<Block> + HeaderBackend<Block> + 'static,
 	C::Api: MessagesRuntimeApi<Block>,
->>>>>>> 4fb05da6
 {
 	#[oai(path = "/messages/getBySchemaId", method = "get")]
 	async fn get_messages_by_schema_id(
@@ -113,12 +102,7 @@
 		let to: u32 = pagination.to_block;
 		let mut from_index = pagination.from_index;
 
-<<<<<<< HEAD
-		'loops: for bid in from..to {
-			let block_number: BlockNumber = bid.into();
-=======
 		'loops: for block_number in from..to {
->>>>>>> 4fb05da6
 			let list: Vec<MessageResponse> = api
 				.get_messages_by_schema_and_block(
 					&at,
